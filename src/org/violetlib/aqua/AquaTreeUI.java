--- conflicted
+++ resolved
@@ -584,13 +584,7 @@
     }
 
     protected void paintBackground(Graphics g) {
-<<<<<<< HEAD
-        Color background = getCurrentBackground();
-
-        if (tree.isOpaque()) {
-=======
         if (tree.isOpaque() && g instanceof Graphics2D) {
->>>>>>> 6e07bba7
             int width = tree.getWidth();
             int height = tree.getHeight();
             Color background = getCurrentBackground();
