/*
 * Changes Copyright (c) 2015-2016 Alan Snyder.
 * All rights reserved.
 *
 * You may not use, copy or modify this file, except in compliance with the license agreement. For details see
 * accompanying license terms.
 */

/*
 * Copyright (c) 2011, 2012, Oracle and/or its affiliates. All rights reserved.
 * DO NOT ALTER OR REMOVE COPYRIGHT NOTICES OR THIS FILE HEADER.
 *
 * This code is free software; you can redistribute it and/or modify it
 * under the terms of the GNU General Public License version 2 only, as
 * published by the Free Software Foundation.  Oracle designates this
 * particular file as subject to the "Classpath" exception as provided
 * by Oracle in the LICENSE file that accompanied this code.
 *
 * This code is distributed in the hope that it will be useful, but WITHOUT
 * ANY WARRANTY; without even the implied warranty of MERCHANTABILITY or
 * FITNESS FOR A PARTICULAR PURPOSE.  See the GNU General Public License
 * version 2 for more details (a copy is included in the LICENSE file that
 * accompanied this code).
 *
 * You should have received a copy of the GNU General Public License version
 * 2 along with this work; if not, write to the Free Software Foundation,
 * Inc., 51 Franklin St, Fifth Floor, Boston, MA 02110-1301 USA.
 *
 * Please contact Oracle, 500 Oracle Parkway, Redwood Shores, CA 94065 USA
 * or visit www.oracle.com if you need additional information or have any
 * questions.
 */

package org.violetlib.aqua;

import javax.swing.*;
import javax.swing.border.Border;
import javax.swing.plaf.BorderUIResource;
import javax.swing.plaf.ComponentUI;
import javax.swing.plaf.UIResource;
import javax.swing.plaf.basic.BasicPanelUI;

import org.violetlib.aqua.AquaUtils.RecyclableSingleton;
import org.violetlib.aqua.AquaUtils.RecyclableSingletonFromDefaultConstructor;

import java.awt.*;
import java.beans.PropertyChangeEvent;
import java.beans.PropertyChangeListener;

public class AquaPanelUI extends BasicPanelUI {

    public static final String PANEL_STYLE_KEY = "JPanel.style";
    public static final String GROUP_BOX_STYLE = "groupBox";
    public static final String GROUP_BOX_TITLE_KEY = "Aqua.groupBoxTitle";

    static RecyclableSingleton<AquaPanelUI> instance = new RecyclableSingletonFromDefaultConstructor<AquaPanelUI>(AquaPanelUI.class);

    public PropertyChangeListener propertyChangeListener = new PropertyChangeListener() {
        @Override
        public void propertyChange(PropertyChangeEvent evt) {
            AquaPanelUI.this.propertyChange(evt);
        }
    };

    public static ComponentUI createUI(final JComponent c) {
        return instance.get();
    }

    @Override
    public void installUI(JComponent c) {
        super.installUI(c);
        AquaVibrantSupport.updateVibrantStyle(c);
        c.addPropertyChangeListener(propertyChangeListener);
        updateStyle(c);
    }

    @Override
    public void uninstallUI(JComponent c) {
        c.removePropertyChangeListener(propertyChangeListener);
        AquaVibrantSupport.uninstallVibrantStyle(c);

        Border b = c.getBorder();
        if (b instanceof UIResource) {
            c.setBorder(null);
        }

        super.uninstallUI(c);
    }

    @Override
<<<<<<< HEAD
    protected void installDefaults(JPanel p) {
        super.installDefaults(p);
        LookAndFeel.installProperty(p, "opaque", Boolean.FALSE);
=======
    public void paint(Graphics g, JComponent c) {
        BackgroundPainter p = getBackgroundPainter(c);
        if (p != null) {
            p.paintBackground(c, g, 0, 0, c.getWidth(), c.getHeight());
        }
>>>>>>> f14272e8
    }

    @Override
    public final void update(final Graphics g, final JComponent c) {
        if (c.isOpaque() || AquaVibrantSupport.isVibrant(c)) {
            AquaUtils.fillRect(g, c, AquaUtils.ERASE_IF_TEXTURED | AquaUtils.ERASE_IF_VIBRANT);
        }
        paint(g, c);
    }

    protected void propertyChange(PropertyChangeEvent evt) {
        if (AquaVibrantSupport.processVibrantStyleChange(evt)) {
            return;
        } else {
            String prop = evt.getPropertyName();
            if (PANEL_STYLE_KEY.equals(prop) || GROUP_BOX_TITLE_KEY.equals(prop)) {
                JComponent c = (JComponent) evt.getSource();
                updateStyle(c);
            }
        }
    }

    protected void updateStyle(JComponent c) {
        c.repaint();

        Border b = c.getBorder();
        if (b == null || b instanceof UIResource) {
            c.setBorder(getDefaultBorder(c));
        }
    }

    protected Border getDefaultBorder(JComponent c) {
        String style = getStyle(c);
        if (GROUP_BOX_STYLE.equals(style)) {
            String title = getGroupBoxTitle(c);
            if (title != null) {
                return AquaBoxPainter.getBorderForTitledBox();
            } else {
                return AquaBoxPainter.getTitlelessBorder();
            }
        }
        return null;
    }

    protected String getStyle(JComponent c) {
        Object o = c.getClientProperty(PANEL_STYLE_KEY);
        if (o instanceof String) {
            return (String) o;
        } else {
            return null;
        }
    }

    protected String getGroupBoxTitle(JComponent c) {
        Object o = c.getClientProperty(GROUP_BOX_TITLE_KEY);
        if (o instanceof String) {
            return (String) o;
        } else {
            return null;
        }
    }

    protected BackgroundPainter getBackgroundPainter(JComponent c) {
        Object o = c.getClientProperty(PANEL_STYLE_KEY);
        if (GROUP_BOX_STYLE.equals(o)) {
            return AquaBoxPainter.getInstance();
        }
        return null;
    }
}<|MERGE_RESOLUTION|>--- conflicted
+++ resolved
@@ -88,17 +88,17 @@
     }
 
     @Override
-<<<<<<< HEAD
     protected void installDefaults(JPanel p) {
         super.installDefaults(p);
         LookAndFeel.installProperty(p, "opaque", Boolean.FALSE);
-=======
+	}
+
+	@Override
     public void paint(Graphics g, JComponent c) {
         BackgroundPainter p = getBackgroundPainter(c);
         if (p != null) {
             p.paintBackground(c, g, 0, 0, c.getWidth(), c.getHeight());
         }
->>>>>>> f14272e8
     }
 
     @Override
